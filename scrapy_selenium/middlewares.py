--- conflicted
+++ resolved
@@ -14,19 +14,15 @@
 class SeleniumMiddleware:
     """Scrapy middleware handling the requests using selenium"""
 
-<<<<<<< HEAD
-    def __init__(self, driver_name, driver_executable_path, grid_url, driver_arguments,
-                 browser_executable_path):
-=======
     def __init__(
         self,
-        driver_name: str = defaults.SELENIUM_DRIVER_NAME,
-        driver_executable_path: str | None = defaults.SELENIUM_BROWSER_EXECUTABLE_PATH,
-        browser_executable_path: str | None = defaults.SELENIUM_BROWSER_EXECUTABLE_PATH,
-        command_executor: str | None = defaults.SELENIUM_COMMAND_EXECUTOR,
-        driver_arguments: list[str | None] = [],
+        driver_name,
+        driver_executable_path,
+        grid_url,
+        command_executor,
+        driver_arguments,
+        browser_executable_path,
     ):
->>>>>>> 9f1f1c50
         """Initialize the selenium webdriver
 
         Parameters
@@ -47,17 +43,12 @@
 
         webdriver_base_path = f"selenium.webdriver.{driver_name}"
 
-<<<<<<< HEAD
         if grid_url:
-            driver_klass_module = import_module(f'selenium.webdriver.remote.webdriver')
+            driver_klass_module = import_module(f"selenium.webdriver.remote.webdriver")
         else:
-            driver_klass_module = import_module(f'{webdriver_base_path}.webdriver')
+            driver_klass_module = import_module(f"{webdriver_base_path}.webdriver")
 
-        driver_klass = getattr(driver_klass_module, 'WebDriver')
-=======
-        driver_klass_module = import_module(f"{webdriver_base_path}.webdriver")
         driver_klass = getattr(driver_klass_module, "WebDriver")
->>>>>>> 9f1f1c50
 
         driver_options_module = import_module(f"{webdriver_base_path}.options")
         driver_options_klass = getattr(driver_options_module, "Options")
@@ -69,19 +60,12 @@
         for argument in driver_arguments:
             driver_options.add_argument(argument)
 
-<<<<<<< HEAD
-        driver_kwargs = {'options': driver_options}
+        driver_kwargs = {"options": driver_options}
 
         if grid_url:
-            driver_kwargs.update({'command_executor': grid_url})
+            driver_kwargs.update({"command_executor": grid_url})
         else:
-            driver_kwargs.update({'executable_path': driver_executable_path})
-=======
-        driver_kwargs = {
-            "executable_path": driver_executable_path,
-            f"{driver_name}_options": driver_options,
-        }
->>>>>>> 9f1f1c50
+            driver_kwargs.update({"executable_path": driver_executable_path})
 
         # locally installed driver
         if driver_executable_path is not None:
@@ -111,25 +95,13 @@
         command_executor = crawler.settings.get("SELENIUM_COMMAND_EXECUTOR")
         driver_arguments = crawler.settings.get("SELENIUM_DRIVER_ARGUMENTS")
 
-        if driver_name is None:
-            raise NotConfigured("SELENIUM_DRIVER_NAME must be set")
-
-<<<<<<< HEAD
-        grid_url = crawler.settings.get('SELENIUM_REMOTE_URL', None)
+        grid_url = crawler.settings.get("SELENIUM_REMOTE_URL", None)
 
         if not driver_name:
+            raise NotConfigured("SELENIUM_DRIVER_NAME must be set")
+        if not (driver_executable_path or grid_url):
             raise NotConfigured(
-                'SELENIUM_DRIVER_NAME must be set'
-            )
-        if not(driver_executable_path or grid_url):
-            raise NotConfigured(
-                'SELENIUM_DRIVER_EXECUTABLE_PATH or SELENIUM_REMOTE_URL  must set one'
-=======
-        if driver_executable_path is None and command_executor is None:
-            raise NotConfigured(
-                "Either SELENIUM_DRIVER_EXECUTABLE_PATH "
-                "or SELENIUM_COMMAND_EXECUTOR must be set"
->>>>>>> 9f1f1c50
+                "SELENIUM_DRIVER_EXECUTABLE_PATH or SELENIUM_REMOTE_URL  must set one"
             )
 
         middleware = cls(
